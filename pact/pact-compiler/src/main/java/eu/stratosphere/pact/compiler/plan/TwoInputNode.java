--- conflicted
+++ resolved
@@ -23,11 +23,7 @@
 import java.util.Map;
 
 import eu.stratosphere.nephele.configuration.Configuration;
-<<<<<<< HEAD
 import eu.stratosphere.pact.common.contract.CompilerHints;
-import eu.stratosphere.pact.common.contract.CoGroupContract;
-=======
->>>>>>> e65ca602
 import eu.stratosphere.pact.common.contract.Contract;
 import eu.stratosphere.pact.common.contract.DualInputContract;
 import eu.stratosphere.pact.common.plan.Visitor;
@@ -59,15 +55,10 @@
 
 	final protected List<PactConnection> input2 = new ArrayList<PactConnection>(); // The second input edge
 
-<<<<<<< HEAD
-=======
-	private List<List<PactConnection>> inputs; // the cached list of inputs
-	
 	protected int[] keySet1; // The set of key fields for the first input (order is relevant!)
 	
 	protected int[] keySet2; // The set of key fields for the second input (order is relevant!)
 	
->>>>>>> e65ca602
 	// ------------- Stub Annotations
 	
 	protected int[] readSet1; // set of fields of the first input that are read by the stub
@@ -95,18 +86,11 @@
 	public TwoInputNode(DualInputContract<?> pactContract) {
 		super(pactContract);
 
-<<<<<<< HEAD
-		readReadSetAnnotations();
-		readConstantSetAnnotations();
-=======
-		this.inputs = new ArrayList<List<PactConnection>>(2);
-		
 		this.keySet1 = pactContract.getKeyColumnNumbers(0);
 		this.keySet2 = pactContract.getKeyColumnNumbers(1);
 		
 		readReadSetAnnotation();
 		readConstantSetAnnotation();
->>>>>>> e65ca602
 	}
 
 	/**
@@ -780,8 +764,6 @@
 		}
 	}
 	
-<<<<<<< HEAD
-	
 	
 	/**
 	 * Computes the width of output records
@@ -847,7 +829,6 @@
 		return avgWidth;
 	}
 
-=======
 	public int[] getInputKeySet(int input) {
 		switch(input) {
 		case 0: return keySet1;
@@ -856,5 +837,4 @@
 		}
 	}
 	
->>>>>>> e65ca602
 }